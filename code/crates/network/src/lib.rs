use std::collections::HashMap;
use std::error::Error;
use std::ops::ControlFlow;
use std::time::Duration;

use futures::StreamExt;
use libp2p::metrics::{Metrics, Recorder};
use libp2p::request_response::{InboundRequestId, OutboundRequestId};
use libp2p::swarm::{self, SwarmEvent};
use libp2p::{gossipsub, identify, quic, SwarmBuilder};
use libp2p_broadcast as broadcast;
use tokio::sync::{mpsc, oneshot};
use tracing::{debug, error, error_span, info, trace, warn, Instrument};

use malachitebft_discovery::{self as discovery};
use malachitebft_metrics::SharedRegistry;
use malachitebft_sync::{self as sync};

pub use malachitebft_peer::PeerId;

pub use bytes::Bytes;
pub use libp2p::gossipsub::MessageId;
pub use libp2p::identity::Keypair;
pub use libp2p::Multiaddr;

pub mod behaviour;
pub mod handle;
pub mod pubsub;

mod channel;
pub use channel::{Channel, ChannelNames};

use behaviour::{Behaviour, NetworkEvent};
use handle::Handle;

const METRICS_PREFIX: &str = "malachitebft_network";
const DISCOVERY_METRICS_PREFIX: &str = "malachitebft_discovery";

#[derive(Clone, Debug, PartialEq)]
pub struct ProtocolNames {
    pub consensus: String,
    pub discovery_kad: String,
    pub discovery_regres: String,
    pub sync: String,
}

impl Default for ProtocolNames {
    fn default() -> Self {
        Self {
            consensus: "/malachitebft-core-consensus/v1beta1".to_string(),
            discovery_kad: "/malachitebft-discovery/kad/v1beta1".to_string(),
            discovery_regres: "/malachitebft-discovery/reqres/v1beta1".to_string(),
            sync: "/malachitebft-sync/v1beta1".to_string(),
        }
    }
}

#[derive(Copy, Clone, Debug, Default)]
pub enum PubSubProtocol {
    /// GossipSub: a pubsub protocol based on epidemic broadcast trees
    #[default]
    GossipSub,

    /// Broadcast: a simple broadcast protocol
    Broadcast,
}

impl PubSubProtocol {
    pub fn is_gossipsub(&self) -> bool {
        matches!(self, Self::GossipSub)
    }

    pub fn is_broadcast(&self) -> bool {
        matches!(self, Self::Broadcast)
    }
}

#[derive(Copy, Clone, Debug)]
pub struct GossipSubConfig {
    pub mesh_n: usize,
    pub mesh_n_high: usize,
    pub mesh_n_low: usize,
    pub mesh_outbound_min: usize,
}

impl Default for GossipSubConfig {
    fn default() -> Self {
        // Tests use these defaults.
        Self {
            mesh_n: 6,
            mesh_n_high: 12,
            mesh_n_low: 4,
            mesh_outbound_min: 2,
        }
    }
}

pub type BoxError = Box<dyn Error + Send + Sync + 'static>;

pub type DiscoveryConfig = discovery::Config;
pub type BootstrapProtocol = discovery::config::BootstrapProtocol;
pub type Selector = discovery::config::Selector;

#[derive(Clone, Debug)]
pub struct Config {
    pub listen_addr: Multiaddr,
    pub persistent_peers: Vec<Multiaddr>,
    pub discovery: DiscoveryConfig,
    pub idle_connection_timeout: Duration,
    pub transport: TransportProtocol,
    pub gossipsub: GossipSubConfig,
    pub pubsub_protocol: PubSubProtocol,
    pub channel_names: ChannelNames,
    pub rpc_max_size: usize,
    pub pubsub_max_size: usize,
    pub enable_consensus: bool,
    pub enable_sync: bool,
    pub protocol_names: ProtocolNames,
}

impl Config {
    fn apply_to_swarm(&self, cfg: swarm::Config) -> swarm::Config {
        cfg.with_idle_connection_timeout(self.idle_connection_timeout)
    }

    fn apply_to_quic(&self, mut cfg: quic::Config) -> quic::Config {
        // NOTE: This is set low due to quic transport not properly resetting
        // connection state when reconnecting before connection timeout.
        // See https://github.com/libp2p/rust-libp2p/issues/5097
        cfg.max_idle_timeout = 300;
        cfg.keep_alive_interval = Duration::from_millis(100);
        cfg
    }
}

#[derive(Copy, Clone, Debug, PartialEq, Eq)]
pub enum TransportProtocol {
    Tcp,
    Quic,
}

impl TransportProtocol {
    pub fn from_multiaddr(multiaddr: &Multiaddr) -> Option<TransportProtocol> {
        for protocol in multiaddr.protocol_stack() {
            match protocol {
                "tcp" => return Some(TransportProtocol::Tcp),
                "quic" | "quic-v1" => return Some(TransportProtocol::Quic),
                _ => {}
            }
        }
        None
    }
}

/// sync event details:
///
/// peer1: sync                  peer2: network                    peer2: sync              peer1: network
/// CtrlMsg::SyncRequest       --> Event::Sync      -----------> CtrlMsg::SyncReply ------> Event::Sync
/// (peer_id, height)             (RawMessage::Request           (request_id, height)       RawMessage::Response
///                           {request_id, peer_id, request}                                {request_id, response}
///
///
/// An event that can be emitted by the gossip layer
#[derive(Clone, Debug)]
pub enum Event {
    Listening(Multiaddr),
    PeerConnected(PeerId),
    PeerDisconnected(PeerId),
    ConsensusMessage(Channel, PeerId, Bytes),
    LivenessMessage(Channel, PeerId, Bytes),
    Sync(sync::RawMessage),
}

#[derive(Debug)]
pub enum CtrlMsg {
    Publish(Channel, Bytes),
    Broadcast(Channel, Bytes),
    SyncRequest(PeerId, Bytes, oneshot::Sender<OutboundRequestId>),
    SyncReply(InboundRequestId, Bytes),
    Shutdown,
}

#[derive(Debug)]
pub struct State {
    pub sync_channels: HashMap<InboundRequestId, sync::ResponseChannel>,
    pub discovery: discovery::Discovery<Behaviour>,
}

impl State {
    fn new(discovery: discovery::Discovery<Behaviour>) -> Self {
        Self {
            sync_channels: Default::default(),
            discovery,
        }
    }
}

pub async fn spawn(
    keypair: Keypair,
    config: Config,
    registry: SharedRegistry,
) -> Result<Handle, eyre::Report> {
    let swarm = registry.with_prefix(METRICS_PREFIX, |registry| -> Result<_, eyre::Report> {
        let builder = SwarmBuilder::with_existing_identity(keypair.clone()).with_tokio();
        match config.transport {
            TransportProtocol::Tcp => {
                let behaviour = Behaviour::new_with_metrics(&config, &keypair, registry)?;
                Ok(builder
                    .with_tcp(
                        libp2p::tcp::Config::new().nodelay(true), // Disable Nagle's algorithm
                        libp2p::noise::Config::new,
                        libp2p::yamux::Config::default,
                    )?
                    .with_dns()?
                    .with_bandwidth_metrics(registry)
                    .with_behaviour(|_| behaviour)?
                    .with_swarm_config(|cfg| config.apply_to_swarm(cfg))
                    .build())
            }
            TransportProtocol::Quic => {
                let behaviour = Behaviour::new_with_metrics(&config, &keypair, registry)?;
                Ok(builder
                    .with_quic_config(|cfg| config.apply_to_quic(cfg))
                    .with_dns()?
                    .with_bandwidth_metrics(registry)
                    .with_behaviour(|_| behaviour)?
                    .with_swarm_config(|cfg| config.apply_to_swarm(cfg))
                    .build())
            }
        }
    })?;

    let metrics = registry.with_prefix(METRICS_PREFIX, Metrics::new);

    let (tx_event, rx_event) = mpsc::channel(32);
    let (tx_ctrl, rx_ctrl) = mpsc::channel(32);

    let discovery = registry.with_prefix(DISCOVERY_METRICS_PREFIX, |reg| {
        discovery::Discovery::new(config.discovery, config.persistent_peers.clone(), reg)
    });

    let state = State::new(discovery);

    let peer_id = PeerId::from_libp2p(swarm.local_peer_id());
    let span = error_span!("network");

    info!(parent: span.clone(), %peer_id, "Starting network service");

    let task_handle =
        tokio::task::spawn(run(config, metrics, state, swarm, rx_ctrl, tx_event).instrument(span));

    Ok(Handle::new(peer_id, tx_ctrl, rx_event, task_handle))
}

async fn run(
    config: Config,
    metrics: Metrics,
    mut state: State,
    mut swarm: swarm::Swarm<Behaviour>,
    mut rx_ctrl: mpsc::Receiver<CtrlMsg>,
    tx_event: mpsc::Sender<Event>,
) {
    if let Err(e) = swarm.listen_on(config.listen_addr.clone()) {
        error!("Error listening on {}: {e}", config.listen_addr);
        return;
    }

<<<<<<< HEAD
    if let Err(e) = pubsub::subscribe(
        &mut swarm,
        config.pubsub_protocol,
        Channel::consensus(),
        config.channel_names,
    ) {
        error!("Error subscribing to consensus channels: {e}");
        return;
    };
=======
    state.discovery.dial_bootstrap_nodes(&swarm);

    if config.enable_consensus {
        if let Err(e) = pubsub::subscribe(
            &mut swarm,
            config.pubsub_protocol,
            Channel::consensus(),
            config.channel_names,
        ) {
            error!("Error subscribing to consensus channels: {e}");
            return;
        };
    }
>>>>>>> 2ce022d1

    if config.enable_sync {
        if let Err(e) = pubsub::subscribe(
            &mut swarm,
            PubSubProtocol::Broadcast,
            &[Channel::Sync],
            config.channel_names,
        ) {
            error!("Error subscribing to Sync channel: {e}");
            return;
        };
    }

    // Timer to periodically try reconnecting to persistent peers
    // TODO: Using 1 second for now, for faster reconnection during testing
    // Maybe adjust via config in the future
    let mut persistent_peer_timer = tokio::time::interval(std::time::Duration::from_secs(1));

    loop {
        let result = tokio::select! {
            event = swarm.select_next_some() => {
                handle_swarm_event(event, &config, &metrics, &mut swarm, &mut state, &tx_event).await
            }

            Some(connection_data) = state.discovery.controller.dial.recv(), if state.discovery.can_dial() => {
                state.discovery.dial_peer(&mut swarm, connection_data);
                ControlFlow::Continue(())
            }

            Some(request_data) = state.discovery.controller.peers_request.recv(), if state.discovery.can_peers_request() => {
                state.discovery.peers_request_peer(&mut swarm, request_data);
                ControlFlow::Continue(())
            }

            Some(request_data) = state.discovery.controller.connect_request.recv(), if state.discovery.can_connect_request() => {
                state.discovery.connect_request_peer(&mut swarm, request_data);
                ControlFlow::Continue(())
            }

            Some((peer_id, connection_id)) = state.discovery.controller.close.recv(), if state.discovery.can_close() => {
                state.discovery.close_connection(&mut swarm, peer_id, connection_id);
                ControlFlow::Continue(())
            }

            Some(ctrl) = rx_ctrl.recv() => {
                handle_ctrl_msg(&mut swarm, &mut state, &config, ctrl).await
            }

            _ = persistent_peer_timer.tick() => {
                // Periodically attempt to dial bootstrap nodes
                state.discovery.dial_bootstrap_nodes(&swarm);
                ControlFlow::Continue(())
            }
        };

        match result {
            ControlFlow::Continue(()) => continue,
            ControlFlow::Break(()) => break,
        }
    }
}

async fn handle_ctrl_msg(
    swarm: &mut swarm::Swarm<Behaviour>,
    state: &mut State,
    config: &Config,
    msg: CtrlMsg,
) -> ControlFlow<()> {
    match msg {
        CtrlMsg::Publish(channel, data) => {
            let msg_size = data.len();
            let result = pubsub::publish(
                swarm,
                config.pubsub_protocol,
                channel,
                config.channel_names,
                data,
            );

            match result {
                Ok(()) => debug!(%channel, size = %msg_size, "Published message"),
                Err(e) => error!(%channel, "Error publishing message: {e}"),
            }

            ControlFlow::Continue(())
        }

        CtrlMsg::Broadcast(channel, data) => {
            if channel == Channel::Sync && !config.enable_sync {
                trace!("Ignoring broadcast message to Sync channel: Sync not enabled");
                return ControlFlow::Continue(());
            }

            let msg_size = data.len();
            let result = pubsub::publish(
                swarm,
                PubSubProtocol::Broadcast,
                channel,
                config.channel_names,
                data,
            );

            match result {
                Ok(()) => debug!(%channel, size = %msg_size, "Broadcasted message"),
                Err(e) => error!(%channel, "Error broadcasting message: {e}"),
            }

            ControlFlow::Continue(())
        }

        CtrlMsg::SyncRequest(peer_id, request, reply_to) => {
            let Some(sync) = swarm.behaviour_mut().sync.as_mut() else {
                error!("Cannot request Sync from peer: Sync not enabled");
                return ControlFlow::Continue(());
            };

            let request_id = sync.send_request(peer_id.to_libp2p(), request);

            if let Err(e) = reply_to.send(request_id) {
                error!(%peer_id, "Error sending Sync request: {e}");
            }

            ControlFlow::Continue(())
        }

        CtrlMsg::SyncReply(request_id, data) => {
            let Some(sync) = swarm.behaviour_mut().sync.as_mut() else {
                error!("Cannot send Sync response to peer: Sync not enabled");
                return ControlFlow::Continue(());
            };

            let Some(channel) = state.sync_channels.remove(&request_id) else {
                error!(%request_id, "Received Sync reply for unknown request ID");
                return ControlFlow::Continue(());
            };

            let result = sync.send_response(channel, data);

            match result {
                Ok(()) => debug!(%request_id, "Replied to Sync request"),
                Err(e) => error!(%request_id, "Error replying to Sync request: {e}"),
            }

            ControlFlow::Continue(())
        }

        CtrlMsg::Shutdown => ControlFlow::Break(()),
    }
}

async fn handle_swarm_event(
    event: SwarmEvent<NetworkEvent>,
    config: &Config,
    metrics: &Metrics,
    swarm: &mut swarm::Swarm<Behaviour>,
    state: &mut State,
    tx_event: &mpsc::Sender<Event>,
) -> ControlFlow<()> {
    if let SwarmEvent::Behaviour(NetworkEvent::GossipSub(e)) = &event {
        metrics.record(e);
    } else if let SwarmEvent::Behaviour(NetworkEvent::Identify(e)) = &event {
        metrics.record(e.as_ref());
    }

    match event {
        SwarmEvent::NewListenAddr { address, .. } => {
            debug!(%address, "Node is listening");

            if let Err(e) = tx_event.send(Event::Listening(address)).await {
                error!("Error sending listening event to handle: {e}");
                return ControlFlow::Break(());
            }
        }

        SwarmEvent::ConnectionEstablished {
            peer_id,
            connection_id,
            endpoint,
            ..
        } => {
            trace!("Connected to {peer_id} with connection id {connection_id}",);

            state
                .discovery
                .handle_connection(swarm, peer_id, connection_id, endpoint);
        }

        SwarmEvent::OutgoingConnectionError {
            connection_id,
            error,
            ..
        } => {
            error!("Error dialing peer: {error}");

            state
                .discovery
                .handle_failed_connection(swarm, connection_id, error);
        }

        SwarmEvent::ConnectionClosed {
            peer_id,
            connection_id,
            num_established,
            cause,
            ..
        } => {
            debug!(
                "SwarmEvent::ConnectionClosed: peer_id={}, connection_id={}, num_established={}",
                peer_id, connection_id, num_established
            );
            if let Some(cause) = cause {
                warn!("Connection closed with {peer_id}, reason: {cause}");
            } else {
                warn!("Connection closed with {peer_id}, reason: unknown");
            }

            state
                .discovery
                .handle_closed_connection(swarm, peer_id, connection_id);

            if num_established == 0 {
                if let Err(e) = tx_event
                    .send(Event::PeerDisconnected(PeerId::from_libp2p(&peer_id)))
                    .await
                {
                    error!("Error sending peer disconnected event to handle: {e}");
                    return ControlFlow::Break(());
                }
            }
        }

        SwarmEvent::Behaviour(NetworkEvent::Identify(event)) => match *event {
            identify::Event::Sent { peer_id, .. } => {
                trace!("Sent identity to {peer_id}");
            }

            identify::Event::Received {
                connection_id,
                peer_id,
                info,
            } => {
                trace!(
                    "Received identity from {peer_id}: protocol={:?}",
                    info.protocol_version
                );

                if info.protocol_version == config.protocol_names.consensus {
                    trace!(
                        "Peer {peer_id} is using compatible protocol version: {:?}",
                        info.protocol_version
                    );

                    let is_already_connected = state.discovery.handle_new_peer(
                        swarm,
                        connection_id,
                        peer_id,
                        info.clone(),
                    );

                    if !is_already_connected {
                        if let Err(e) = tx_event
                            .send(Event::PeerConnected(PeerId::from_libp2p(&peer_id)))
                            .await
                        {
                            error!("Error sending peer connected event to handle: {e}");
                            return ControlFlow::Break(());
                        }
                    }
                } else {
                    trace!(
                        "Peer {peer_id} is using incompatible protocol version: {:?}",
                        info.protocol_version
                    );
                }
            }

            // Ignore other identify events
            _ => (),
        },

        SwarmEvent::Behaviour(NetworkEvent::Ping(event)) => {
            match &event.result {
                Ok(rtt) => {
                    trace!("Received pong from {} in {rtt:?}", event.peer);
                }
                Err(e) => {
                    trace!("Received pong from {} with error: {e}", event.peer);
                }
            }

            // Record metric for round-trip time sending a ping and receiving a pong
            metrics.record(&event);
        }

        SwarmEvent::Behaviour(NetworkEvent::GossipSub(event)) => {
            return handle_gossipsub_event(event, config, metrics, swarm, state, tx_event).await;
        }

        SwarmEvent::Behaviour(NetworkEvent::Broadcast(event)) => {
            return handle_broadcast_event(event, config, metrics, swarm, state, tx_event).await;
        }

        SwarmEvent::Behaviour(NetworkEvent::Sync(event)) => {
            return handle_sync_event(event, metrics, swarm, state, tx_event).await;
        }

        SwarmEvent::Behaviour(NetworkEvent::Discovery(network_event)) => {
            state.discovery.on_network_event(swarm, *network_event);
        }

        swarm_event => {
            metrics.record(&swarm_event);
        }
    }

    ControlFlow::Continue(())
}

async fn handle_gossipsub_event(
    event: gossipsub::Event,
    config: &Config,
    _metrics: &Metrics,
    _swarm: &mut swarm::Swarm<Behaviour>,
    _state: &mut State,
    tx_event: &mpsc::Sender<Event>,
) -> ControlFlow<()> {
    match event {
        gossipsub::Event::Subscribed { peer_id, topic } => {
            if !Channel::has_gossipsub_topic(&topic, config.channel_names) {
                trace!("Peer {peer_id} tried to subscribe to unknown topic: {topic}");
                return ControlFlow::Continue(());
            }

            trace!("Peer {peer_id} subscribed to {topic}");
        }

        gossipsub::Event::Unsubscribed { peer_id, topic } => {
            if !Channel::has_gossipsub_topic(&topic, config.channel_names) {
                trace!("Peer {peer_id} tried to unsubscribe from unknown topic: {topic}");
                return ControlFlow::Continue(());
            }

            trace!("Peer {peer_id} unsubscribed from {topic}");
        }

        gossipsub::Event::Message {
            message_id,
            message,
            ..
        } => {
            let Some(peer_id) = message.source else {
                return ControlFlow::Continue(());
            };

            let Some(channel) =
                Channel::from_gossipsub_topic_hash(&message.topic, config.channel_names)
            else {
                trace!(
                    "Received message {message_id} from {peer_id} on different channel: {}",
                    message.topic
                );

                return ControlFlow::Continue(());
            };

            trace!(
                "Received message {message_id} from {peer_id} on channel {channel} of {} bytes",
                message.data.len()
            );

            let peer_id = PeerId::from_libp2p(&peer_id);

            let event = if channel == Channel::Liveness {
                Event::LivenessMessage(channel, peer_id, Bytes::from(message.data))
            } else {
                Event::ConsensusMessage(channel, peer_id, Bytes::from(message.data))
            };

            if let Err(e) = tx_event.send(event).await {
                error!("Error sending message to handle: {e}");
                return ControlFlow::Break(());
            }
        }

        gossipsub::Event::SlowPeer {
            peer_id,
            failed_messages,
        } => {
            trace!(
                "Slow peer detected: {peer_id}, total failed messages: {}",
                failed_messages.total()
            );
        }

        gossipsub::Event::GossipsubNotSupported { peer_id } => {
            trace!("Peer does not support GossipSub: {peer_id}");
        }
    }

    ControlFlow::Continue(())
}

async fn handle_broadcast_event(
    event: broadcast::Event,
    config: &Config,
    _metrics: &Metrics,
    _swarm: &mut swarm::Swarm<Behaviour>,
    _state: &mut State,
    tx_event: &mpsc::Sender<Event>,
) -> ControlFlow<()> {
    match event {
        broadcast::Event::Subscribed(peer_id, topic) => {
            if !Channel::has_broadcast_topic(&topic, config.channel_names) {
                trace!("Peer {peer_id} tried to subscribe to unknown topic: {topic:?}");
                return ControlFlow::Continue(());
            }

            trace!("Peer {peer_id} subscribed to {topic:?}");
        }

        broadcast::Event::Unsubscribed(peer_id, topic) => {
            if !Channel::has_broadcast_topic(&topic, config.channel_names) {
                trace!("Peer {peer_id} tried to unsubscribe from unknown topic: {topic:?}");
                return ControlFlow::Continue(());
            }

            trace!("Peer {peer_id} unsubscribed from {topic:?}");
        }

        broadcast::Event::Received(peer_id, topic, message) => {
            let Some(channel) = Channel::from_broadcast_topic(&topic, config.channel_names) else {
                trace!("Received message from {peer_id} on different channel: {topic:?}");
                return ControlFlow::Continue(());
            };

            trace!(
                "Received message from {peer_id} on channel {channel} of {} bytes",
                message.len()
            );

            let peer_id = PeerId::from_libp2p(&peer_id);

            let event = if channel == Channel::Liveness {
                Event::LivenessMessage(channel, peer_id, message)
            } else {
                Event::ConsensusMessage(channel, peer_id, message)
            };

            if let Err(e) = tx_event.send(event).await {
                error!("Error sending message to handle: {e}");
                return ControlFlow::Break(());
            }
        }
    }

    ControlFlow::Continue(())
}

async fn handle_sync_event(
    event: sync::Event,
    _metrics: &Metrics,
    _swarm: &mut swarm::Swarm<Behaviour>,
    state: &mut State,
    tx_event: &mpsc::Sender<Event>,
) -> ControlFlow<()> {
    match event {
        sync::Event::Message { peer, message, .. } => {
            match message {
                libp2p::request_response::Message::Request {
                    request_id,
                    request,
                    channel,
                } => {
                    state.sync_channels.insert(request_id, channel);

                    let _ = tx_event
                        .send(Event::Sync(sync::RawMessage::Request {
                            request_id,
                            peer: PeerId::from_libp2p(&peer),
                            body: request.0,
                        }))
                        .await
                        .map_err(|e| {
                            error!("Error sending Sync request to handle: {e}");
                        });
                }

                libp2p::request_response::Message::Response {
                    request_id,
                    response,
                } => {
                    let _ = tx_event
                        .send(Event::Sync(sync::RawMessage::Response {
                            request_id,
                            peer: PeerId::from_libp2p(&peer),
                            body: response.0,
                        }))
                        .await
                        .map_err(|e| {
                            error!("Error sending Sync response to handle: {e}");
                        });
                }
            }

            ControlFlow::Continue(())
        }

        sync::Event::ResponseSent { .. } => ControlFlow::Continue(()),

        sync::Event::OutboundFailure { .. } => ControlFlow::Continue(()),

        sync::Event::InboundFailure { .. } => ControlFlow::Continue(()),
    }
}

pub trait PeerIdExt {
    fn to_libp2p(&self) -> libp2p::PeerId;
    fn from_libp2p(peer_id: &libp2p::PeerId) -> Self;
}

impl PeerIdExt for PeerId {
    fn to_libp2p(&self) -> libp2p::PeerId {
        libp2p::PeerId::from_bytes(&self.to_bytes()).expect("valid PeerId")
    }

    fn from_libp2p(peer_id: &libp2p::PeerId) -> Self {
        Self::from_bytes(&peer_id.to_bytes()).expect("valid PeerId")
    }
}<|MERGE_RESOLUTION|>--- conflicted
+++ resolved
@@ -265,19 +265,6 @@
         return;
     }
 
-<<<<<<< HEAD
-    if let Err(e) = pubsub::subscribe(
-        &mut swarm,
-        config.pubsub_protocol,
-        Channel::consensus(),
-        config.channel_names,
-    ) {
-        error!("Error subscribing to consensus channels: {e}");
-        return;
-    };
-=======
-    state.discovery.dial_bootstrap_nodes(&swarm);
-
     if config.enable_consensus {
         if let Err(e) = pubsub::subscribe(
             &mut swarm,
@@ -289,7 +276,6 @@
             return;
         };
     }
->>>>>>> 2ce022d1
 
     if config.enable_sync {
         if let Err(e) = pubsub::subscribe(
